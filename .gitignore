# ignore some temp/test files
_test_*
*-backup.py

# ignore data and output directory
data
data/
results/
checkpoints/
ipynb_checkpoints/

# Byte-compiled / optimized / DLL files
__pycache__/
*.py[cod]
*$py.class

# C extensions
*.so

# Distribution / packaging
.Python
build/
develop-eggs/
dist/
downloads/
eggs/
.eggs/
lib/
lib64/
parts/
sdist/
var/
.vs/
wheels/
pip-wheel-metadata/
share/python-wheels/
*.egg-info/
.installed.cfg
*.egg
MANIFEST

# PyInstaller
#  Usually these files are written by a python script from a template
#  before PyInstaller builds the exe, so as to inject date/other infos into it.
*.manifest
*.spec

# Installer logs
pip-log.txt
pip-delete-this-directory.txt

# Unit test / coverage reports
htmlcov/
.tox/
.nox/
.coverage
.coverage.*
.cache
nosetests.xml
coverage.xml
*.cover
*.py,cover
.hypothesis/
.pytest_cache/

# Translations
*.mo
*.pot

# Django stuff:
*.log
local_settings.py
db.sqlite3
db.sqlite3-journal

# Flask stuff:
instance/
.webassets-cache

# Scrapy stuff:
.scrapy

# Sphinx documentation
docs/

# PyBuilder
target/

# Jupyter Notebook
.ipynb
.ipynb_checkpoints

# IPython
profile_default/
ipython_config.py

# pyenv
.python-version

# pipenv
#   According to pypa/pipenv#598, it is recommended to include Pipfile.lock in version control.
#   However, in case of collaboration, if having platform-specific dependencies or dependencies
#   having no cross-platform support, pipenv may install dependencies that don't work, or not
#   install all needed dependencies.
#Pipfile.lock

# PEP 582; used by e.g. github.com/David-OConnor/pyflow
__pypackages__/

# Celery stuff
celerybeat-schedule
celerybeat.pid

# SageMath parsed files
*.sage.py

# Environments
.env
.venv
env/
venv/
ENV/
env.bak/
venv.bak/

# Spyder project settings
.spyderproject
.spyproject

# Rope project settings
.ropeproject

# mkdocs documentation
/site

# mypy
.mypy_cache/
.dmypy.json
dmypy.json

# Pyre type checker
.pyre/

# vscode debug
.vscode/

# macos files
.DS_Store

# check format
.isort.cfg

# no jupyter notebook
.ipynb_checkpoints
.ipynb

# ignore custom config and scripts
config/*/_*/
scripts/_*/
<<<<<<< HEAD
scripts/sweep/_*
=======
scripts/sweep/_*

# datasets
data/

# results
results*/
>>>>>>> 0bd2b977
<|MERGE_RESOLUTION|>--- conflicted
+++ resolved
@@ -157,14 +157,10 @@
 # ignore custom config and scripts
 config/*/_*/
 scripts/_*/
-<<<<<<< HEAD
-scripts/sweep/_*
-=======
 scripts/sweep/_*
 
 # datasets
 data/
 
 # results
-results*/
->>>>>>> 0bd2b977
+results*/