from openood.utils import Config

from .base_postprocessor import BasePostprocessor
from .ebo_postprocessor import EBOPostprocessor
from .gmm_postprocessor import GMMPostprocessor
from .godin_postprocessor import GodinPostprocessor
from .mds_postprocessor import MDSPostprocessor
from .odin_postprocessor import ODINPostprocessor
from .react_postprocessor import ReactPostprocessor


def get_postprocessor(config: Config):
    postprocessors = {
        'msp': BasePostprocessor,
        'ebo': EBOPostprocessor,
        'odin': ODINPostprocessor,
        'mds': MDSPostprocessor,
        'gmm': GMMPostprocessor,
        'react': ReactPostprocessor,
<<<<<<< HEAD
        'vim': VIMPostprocessor,
        'gradnorm': GradNormPostprocessor,
        'godin': GodinPostprocessor,
=======
>>>>>>> fd7dd58c
    }

    return postprocessors[config.postprocessor.name](config)<|MERGE_RESOLUTION|>--- conflicted
+++ resolved
@@ -4,9 +4,11 @@
 from .ebo_postprocessor import EBOPostprocessor
 from .gmm_postprocessor import GMMPostprocessor
 from .godin_postprocessor import GodinPostprocessor
+from .gradnorm_postprocessor import GradNormPostprocessor
 from .mds_postprocessor import MDSPostprocessor
 from .odin_postprocessor import ODINPostprocessor
 from .react_postprocessor import ReactPostprocessor
+from .vim_postprocessor import VIMPostprocessor
 
 
 def get_postprocessor(config: Config):
@@ -17,12 +19,9 @@
         'mds': MDSPostprocessor,
         'gmm': GMMPostprocessor,
         'react': ReactPostprocessor,
-<<<<<<< HEAD
         'vim': VIMPostprocessor,
         'gradnorm': GradNormPostprocessor,
         'godin': GodinPostprocessor,
-=======
->>>>>>> fd7dd58c
     }
 
     return postprocessors[config.postprocessor.name](config)