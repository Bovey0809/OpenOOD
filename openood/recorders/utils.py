--- conflicted
+++ resolved
@@ -7,18 +7,15 @@
 from .opengan_recorder import OpenGanRecorder
 
 
-def get_recorder(config: Config, ):
+def get_recorder(config: Config):
     recorders = {
         'base': BaseRecorder,
         'DRAEM': DRAEMRecorder,
-<<<<<<< HEAD
         'kdad': KdadRecorder,
         'dcae': DCAERecorder,
-        'dsvdd': DSVDDRecorder
-=======
+        'dsvdd': DSVDDRecorder,
         'openGan': OpenGanRecorder,
         'kdad': KdadRecorder
->>>>>>> 8e794f2a
     }
 
     return recorders[config.recorder.name](config)