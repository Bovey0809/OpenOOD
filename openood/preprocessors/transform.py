--- conflicted
+++ resolved
@@ -1,5 +1,3 @@
-import numpy as np
-import torch
 import torchvision.transforms as tvs_trans
 
 normalization_dict = {
@@ -11,11 +9,15 @@
     'covid': [[0.4907, 0.4907, 0.4907], [0.2697, 0.2697, 0.2697]],
 }
 
-<<<<<<< HEAD
-center_crop_dict = {28: 28, 32: 32, 224: 256, 256: 256, 299: 320, 331: 352, 480: 480}
-=======
-center_crop_dict = {28: 28, 32: 32, 224: 224, 299: 320, 331: 352}
->>>>>>> fd7dd58c
+center_crop_dict = {
+    28: 28,
+    32: 32,
+    224: 256,
+    256: 256,
+    299: 320,
+    331: 352,
+    480: 480
+}
 
 interpolation_modes = {
     'nearest': tvs_trans.InterpolationMode.NEAREST,
@@ -81,7 +83,6 @@
 
         interpolation = interpolation_modes[interpolation]
 
-        #TODO
         self.transform = tvs_trans.Compose([
             Convert('RGB'),
             tvs_trans.Resize(pre_size, interpolation=interpolation),
