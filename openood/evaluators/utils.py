--- conflicted
+++ resolved
@@ -5,6 +5,7 @@
 from .draem_evaluator import DRAEMEvaluator
 from .dsvdd_evaluator import DCAEEvaluator, DSVDDEvaluator
 from .fsood_evaluator import FSOODEvaluator
+from .kdad_evaluator import KdadDetectionEvaluator
 from .ood_evaluator import OODEvaluator
 
 
@@ -14,12 +15,9 @@
         'ood': OODEvaluator,
         'fsood': FSOODEvaluator,
         'DRAEM': DRAEMEvaluator,
-<<<<<<< HEAD
+        'openGan': OpenGanEvaluator,
+        'kdad': KdadDetectionEvaluator,
         'dcae': DCAEEvaluator,
         'dsvdd': DSVDDEvaluator
-=======
-        'openGan': OpenGanEvaluator,
-        'kdad': KdadDetectionEvaluator,
->>>>>>> 8e794f2a
     }
     return evaluators[config.evaluator.name](config)