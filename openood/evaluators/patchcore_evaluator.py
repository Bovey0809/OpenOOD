import os
from typing import Dict

import cv2
import numpy as np
import torch
import torch.nn as nn
from PIL import Image
from scipy.ndimage import gaussian_filter
from sklearn.metrics import roc_auc_score
from torch.utils.data import DataLoader
from torchvision import transforms

from openood.postprocessors import BasePostprocessor
from openood.utils import Config

from .base_evaluator import BaseEvaluator


class PatchCoreEvaluator(BaseEvaluator):
    def __init__(self, config: Config):
        super(PatchCoreEvaluator, self).__init__(config)
        self.config = config

    def eval_ood(self, net: nn.Module, id_data_loader: DataLoader,
                 ood_data_loaders: Dict[str, Dict[str, DataLoader]],
                 postprocessor: BasePostprocessor):
        net.eval()

        dataset_name = self.config.dataset.name
        print(f'Performing inference on {dataset_name} dataset...', flush=True)
        id_pred, id_conf, id_gt = postprocessor.inference(
            net, ood_data_loaders['val'])  # not good
        good_pred, good_conf, good_gt = postprocessor.inference(
            net, id_data_loader['test'])  # good

        # pred = np.concatenate([id_pred, good_pred])
        conf = np.concatenate([id_conf, good_conf])
        gt = np.concatenate([id_gt, good_gt])

<<<<<<< HEAD
        self.gt_transform = transforms.Compose([
            transforms.Resize((256, 256)),
            transforms.ToTensor(),
            transforms.CenterCrop(224)
        ])
        mean_train = [0.485, 0.456, 0.406]
        std_train = [0.229, 0.224, 0.225]
        self.transform = transforms.Compose([
            transforms.Resize((256, 256), Image.ANTIALIAS),
            transforms.ToTensor(),
            transforms.CenterCrop(224),
            transforms.Normalize(mean=mean_train, std=std_train)
        ])
        count = 0
        self.gt_list_px_lvl = []

        for batch in id_data_loader['trainGT']:
            #data = batch['data'].cuda()
            data = []
            label = batch['label'].cuda()
            name = batch['image_name']
            for i in name:
                path = os.path.join('./data/images/', i)
                gt_img = Image.open(path)
                gt_img = self.gt_transform(gt_img)
=======
        test_pix = self.config.evaluator.test_pix
        if (test_pix):
            self.gt_transform = transforms.Compose([
                transforms.Resize((256, 256)),
                transforms.ToTensor(),
                transforms.CenterCrop(224)
            ])
            mean_train = [0.485, 0.456, 0.406]
            std_train = [0.229, 0.224, 0.225]
            self.transform = transforms.Compose([
                transforms.Resize((256, 256), Image.ANTIALIAS),
                transforms.ToTensor(),
                transforms.CenterCrop(224),
                transforms.Normalize(mean=mean_train, std=std_train)
            ])
            count = 0
            self.gt_list_px_lvl = []

            for batch in id_data_loader['patchGT']:
                # data = batch['data'].cuda()
                # data = []
                # label = batch['label'].cuda()
                name = batch['image_name']
                for i in name:
                    path = os.path.join('./data/images/', i)
                    gt_img = Image.open(path)
                    gt_img = self.gt_transform(gt_img)
                    gt_img = torch.unsqueeze(gt_img, 0)
                    gt_np = gt_img.cpu().numpy()[0, 0].astype(int)
                    count = count + 1
                    self.gt_list_px_lvl.extend(gt_np.ravel())

            # get a example pic
            for batch in id_data_loader['patchTestGood']:
                name = batch['image_name']
                name = name[0]
                break

            for i in good_gt:
                img = Image.open(os.path.join('./data/images',
                                              name)).convert('RGB')
                img = self.transform(img)
                gt_img = torch.zeros([1, img.size()[-2], img.size()[-2]])
>>>>>>> 3939c0a9
                gt_img = torch.unsqueeze(gt_img, 0)

                # gt_img = self.gt_transform(gt_img)
                gt_np = gt_img.cpu().numpy()[0, 0].astype(int)
                self.gt_list_px_lvl.extend(gt_np.ravel())

        self.pred_list_px_lvl = []
        self.pred_list_img_lvl = []

        for patchscore in conf:

            anomaly_map = patchscore[:, 0].reshape((28, 28))
            N_b = patchscore[np.argmax(patchscore[:, 0])]
            w = (1 - (np.max(np.exp(N_b)) / np.sum(np.exp(N_b))))
            score = w * max(patchscore[:, 0])  # Image-level score

            anomaly_map_resized = cv2.resize(anomaly_map, (224, 224))
            anomaly_map_resized_blur = gaussian_filter(anomaly_map_resized,
                                                       sigma=4)
            self.pred_list_px_lvl.extend(anomaly_map_resized_blur.ravel())
            self.pred_list_img_lvl.append(score)

        print('Total image-level auc-roc score :')
        img_auc = roc_auc_score(gt, self.pred_list_img_lvl)
        print(img_auc)

        if (test_pix):
            print('Total pixel-level auc-roc score :')
            pixel_auc = roc_auc_score(self.gt_list_px_lvl,
                                      self.pred_list_px_lvl)
            print(pixel_auc)

    def eval_acc(self,
                 net: nn.Module,
                 data_loader: DataLoader,
                 postprocessor: BasePostprocessor = None,
                 epoch_idx: int = -1):
        net.eval()
        id_pred, _, id_gt = postprocessor.inference(net, data_loader)
        metrics = {}
        metrics['acc'] = sum(id_pred == id_gt) / len(id_pred)
        metrics['epoch_idx'] = epoch_idx
        return metrics

    def report(self, test_metrics):
        print('Completed!', flush=True)<|MERGE_RESOLUTION|>--- conflicted
+++ resolved
@@ -38,7 +38,6 @@
         conf = np.concatenate([id_conf, good_conf])
         gt = np.concatenate([id_gt, good_gt])
 
-<<<<<<< HEAD
         self.gt_transform = transforms.Compose([
             transforms.Resize((256, 256)),
             transforms.ToTensor(),
@@ -64,51 +63,6 @@
                 path = os.path.join('./data/images/', i)
                 gt_img = Image.open(path)
                 gt_img = self.gt_transform(gt_img)
-=======
-        test_pix = self.config.evaluator.test_pix
-        if (test_pix):
-            self.gt_transform = transforms.Compose([
-                transforms.Resize((256, 256)),
-                transforms.ToTensor(),
-                transforms.CenterCrop(224)
-            ])
-            mean_train = [0.485, 0.456, 0.406]
-            std_train = [0.229, 0.224, 0.225]
-            self.transform = transforms.Compose([
-                transforms.Resize((256, 256), Image.ANTIALIAS),
-                transforms.ToTensor(),
-                transforms.CenterCrop(224),
-                transforms.Normalize(mean=mean_train, std=std_train)
-            ])
-            count = 0
-            self.gt_list_px_lvl = []
-
-            for batch in id_data_loader['patchGT']:
-                # data = batch['data'].cuda()
-                # data = []
-                # label = batch['label'].cuda()
-                name = batch['image_name']
-                for i in name:
-                    path = os.path.join('./data/images/', i)
-                    gt_img = Image.open(path)
-                    gt_img = self.gt_transform(gt_img)
-                    gt_img = torch.unsqueeze(gt_img, 0)
-                    gt_np = gt_img.cpu().numpy()[0, 0].astype(int)
-                    count = count + 1
-                    self.gt_list_px_lvl.extend(gt_np.ravel())
-
-            # get a example pic
-            for batch in id_data_loader['patchTestGood']:
-                name = batch['image_name']
-                name = name[0]
-                break
-
-            for i in good_gt:
-                img = Image.open(os.path.join('./data/images',
-                                              name)).convert('RGB')
-                img = self.transform(img)
-                gt_img = torch.zeros([1, img.size()[-2], img.size()[-2]])
->>>>>>> 3939c0a9
                 gt_img = torch.unsqueeze(gt_img, 0)
 
                 # gt_img = self.gt_transform(gt_img)
